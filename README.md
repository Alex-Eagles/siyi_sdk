--- conflicted
+++ resolved
@@ -1,10 +1,6 @@
-<<<<<<< HEAD
 # siyi_sdk
 Python implementation of SIYI SDK for communication with ZR10 and A8 Mini cameras
-=======
-# zr10_sdk
-Python implementation of the SDK of the ZR10 camera-gimbal system.
->>>>>>> b3bb93d6
+
 
 * Camera webpage: http://en.siyi.biz/en/Gimbal%20Camera/ZR10/overview/
 * Documentation: http://en.siyi.biz/en/Gimbal%20Camera/ZR10/download/
@@ -14,16 +10,7 @@
 # Setup
 * Clone this package
     ```bash
-    git clone https://github.com/mzahana/zr10_sdk.git
-    ```
-<<<<<<< HEAD
-* Done. 
-=======
-* Install the CRC16 package
-    ```bash
-    cd zr10_sdk/crc16-0.1.1/
-    python setup.py build
-    sudo python setup.py install
+    git clone https://github.com/mzahana/siyi_sdk.git
     ```
 * Connect the camera to PC or onboard computer using the ethernet cable that comes with it. The current implementation uses UDP communication.
 * Power on the camera
@@ -31,9 +18,8 @@
   * For example, IP `192.168.144.12`
   * Gateway `192.168.144.25`
   * Netmask `255.255.255.0`
-* Done.
+* Done. 
 
->>>>>>> b3bb93d6
 # Usage
 * You can go back to the `siyi_sdk/tests` directory and run the `test_*.py` scripts to learn how to use the sdk implementation
 
